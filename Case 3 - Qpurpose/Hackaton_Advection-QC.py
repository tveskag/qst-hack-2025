import numpy as np
import matplotlib.pyplot as plt
from qiskit import QuantumCircuit, QuantumRegister, ClassicalRegister, transpile
from qiskit.circuit.library import QFT, RYGate, RZGate, MCXGate, ModularAdderGate
from qiskit.visualization import plot_histogram
from qiskit.quantum_info import Statevector, partial_trace
from qiskit_aer import AerSimulator
from pyqsp import angle_sequence, response
from pyqsp.poly import polynomial_generators, PolyTaylorSeries
import scipy as sp
#from pennylane.templates.state_preparations.mottonen import compute_theta, gray_code

# The block encoding is built from three special gates: shift, a special 2 qubit gate prep and a modular adder

"""
The python package pyqsp allows you to generate new angle sequences: https://github.com/ichuang/pyqsp

The sample code under "A guide within a guide" is the most efficient way to get started.
However, for use in the QSVT algorithm, 'phiset' as output by the sample code: 

(phiset, red_phiset, parity) = angle_sequence.QuantumSignalProcessingPhases(
    poly,
    method='sym_qsp',
    chebyshev_basis=True)

must be slightly modified. The function QSVT_format below implements the required
modification. 
"""


def QSVT_format(phiset):
    n = len(phiset) - 1
    Phi = np.zeros(n)
    Phi[1:n] = phiset[1:n] - np.pi / 2
    Phi[0] = phiset[0] + phiset[-1] + ((n - 2) % 4) * np.pi / 2
    # If you use output from the MATLAB package qsppack you have to replace (n-2) by (n-1) in the above formula!
    return Phi


def QSVT_cosinus(degree_cutoff: int, max_scale: float, M_step: int):
    func = lambda x: max_scale * np.cos(M_step * x)

    poly = PolyTaylorSeries().taylor_series(
        func=func, degree=degree_cutoff, max_scale=max_scale, chebyshev_basis=True, cheb_samples=2 * degree_cutoff
    )

    angles, reduced_angles, parity = angle_sequence.QuantumSignalProcessingPhases(
        poly, method="sym_qsp", chebyshev_basis=True
    )

    return QSVT_format(angles), poly


def QSVT_sinus(degree_cutoff: int, max_scale: float, M_step: int):
    func = lambda x: max_scale * np.sin(M_step * x)

    poly = PolyTaylorSeries().taylor_series(
        func=func, degree=degree_cutoff, max_scale=max_scale, chebyshev_basis=True, cheb_samples=2 * degree_cutoff
    )

    angles, reduced_angles, parity = angle_sequence.QuantumSignalProcessingPhases(
        poly, method="sym_qsp", chebyshev_basis=True
    )

    return QSVT_format(angles), poly


def Shift_gate(n):
    """
    n : number of qubits.

    Returns a gate implementing the shift operation
    |k> --> |k+1 (mod 2**n)> in the computational basis.
    """
    qc = QuantumCircuit(n, name="Shift")
    for j in range(n - 1):
        qc.mcx([k for k in range(n - 1 - j)], n - 1 - j)  # Using multi controlled NOT gates
    qc.x(0)
    return qc.to_gate()


def Advection_prep(n, dt, c):
    """
    n: number of spatial qubits. N = 2**n is the number of spatial grid points.
    dt: time step.
    nu: diffusion coefficient.

    Returns a 2 qubit gate state preparation gate implementing
    |0> --> sqrt(nu*dt/dx**2)|0> + sqrt(1-2*nu*dt/dx**2)|1> + sqrt(nu*dt/dx**2) |2>
    """
<<<<<<< HEAD
    d = 4  # The domain is fixed to be [0,4]
    dx = d / 2**n
    # a = 1-2*dt*nu/dx**2
    b = dt * c / dx
    if b > 0:
        suptheta = np.arccos(np.sqrt(b) - 1)  # The rotation angle needed to prepare a using an RY gate
        diatheta = 0  # np.arccos(np.sqrt(a)) + np.pi   # The rotation angle needed to prepare a using an RY gate
        subtheta = np.arccos(-b) + np.pi  # The rotation angle needed to prepare a using an RY gate
=======
    d = 4                               # The domain is fixed to be [0,4]
    dx = d/2**n                
    #a = 1-2*dt*nu/dx**2
    b = dt*c/dx
    if b>0:
        suptheta = np.arccos(np.sqrt(b) - 1)   # The rotation angle needed to prepare a using an RY gate  
        diatheta = 0 #np.arccos(np.sqrt(a)) + np.pi   # The rotation angle needed to prepare a using an RY gate  
        subtheta = -np.arccos(np.sqrt(b) - 1)   # The rotation angle needed to prepare a using an RY gate  
>>>>>>> f3c9fc79
    else:
        print("The chosen values n,dt,c are not admissible. Arrange that 1>c*dt/dx")
        exit(1)

<<<<<<< HEAD
    sup = RYGate(-suptheta).control(2, ctrl_state="00")
    dia = RYGate(0).control(2, ctrl_state="01")
    sub = RYGate(subtheta).control(2, ctrl_state="10")

    # qc.ry(suptheta, last-1)
    # qc.cx(1, last-1)
    # qc.ry(subtheta, last-1)
    # qc.cx(2, last-1)
    # qc.ry(suptheta, last-1)
    # qc.cx(1, last-1)
=======
    sup = RYGate(np.pi/2).control(2, ctrl_state='00')
    dia = RYGate(0).control(2, ctrl_state='01')
    sub = RYGate(-np.pi/2).control(2, ctrl_state='10')
        
    #qc.ry(suptheta, last-1)
    #qc.cx(1, last-1)           
    #qc.ry(subtheta, last-1)
    #qc.cx(2, last-1)           
    #qc.ry(suptheta, last-1)
    #qc.cx(1, last-1)           
>>>>>>> f3c9fc79
    return [sup, dia, sub]


#######

# Advection block encoding following pennylane's implementation


def UA(circ: QuantumCircuit, thetas, wire_map, control_wires, ancilla):
    for theta, control_index in zip(thetas, control_wires):
        circ.ry(2 * theta, ancilla)
        circ.cx(wire_map[control_index], ancilla)


def UB(circ: QuantumCircuit, wires_i, wires_j):
    for i, j in zip(wires_i, wires_j):
        circ.swap(i, j)


def A_matrix(n: int) -> np.ndarray:
    N = 2**n
    A = np.zeros((N, N))
    A += np.diag(np.ones(N - 1), k=1)
    A -= np.diag(np.ones(N - 1), k=-1)
    A[0, -1] = -1
    A[-1, 0] = 1
    return A


def rotation_angles(A: np.ndarray):
    alphas = np.arccos(A).flatten()
    return compute_theta(alphas)


def advection_block_encoding(n, dt, c):
    A = A_matrix(n)
    thetas = rotation_angles(A)
    s = int(np.log2(A.shape[0]))

    qr1 = QuantumRegister(s, name="Q1")
    qr2 = QuantumRegister(s, name="Q2")
    ancilla = QuantumRegister(1, name="anc")

    cr1 = ClassicalRegister(s, name="c1")
    cr2 = ClassicalRegister(s, name="c2")
    c_ancilla = ClassicalRegister(1, name="anc_c")

    qc = QuantumCircuit(ancilla, qr1, qr2, c_ancilla, cr1, cr2, name="U")

    code = gray_code(2 * np.log2(len(A)))
    n_selections = len(code)
    control_wires = [int(np.log2(int(code[i], 2) ^ int(code[(i + 1) % n_selections], 2))) for i in range(n_selections)]
    qr1_map = [qr1[i] for i in range(s)]
    cr1_map = [cr1[i] for i in range(s)]
    qr2_map = [qr2[i] for i in range(s)]
    total_map = qr1_map + qr2_map

    wire_map = {control_index: wire for control_index, wire in enumerate(total_map)}

    qc.h(qr1_map)
    UA(qc, thetas, wire_map, control_wires, ancilla[0])
    UB(qc, qr1_map, qr2_map)
    qc.h(qr1_map)

    qc.measure([ancilla[0]] + qr1_map, [c_ancilla[0]] + cr1_map)

    return qc

def Block_encoding(n, dt, c):
    """
    n : number of spatial qubits
    dt : timestep
    c : advection coefficent.

    """
    # Setting up the circuit
    anc = QuantumRegister(2, name="anc")
    qr1 = QuantumRegister(n, name="Q1")
    qr2 = QuantumRegister(n, name="Q2")
    qc = QuantumCircuit(anc, qr1, qr2, name="U_diff")

    # Preparing the needed gates
    [sup, dia, sub] = Advection_prep(n, dt, c)
    S = Shift_gate(n)
    adder = ModularAdderGate(n)

    # Constructing the circuit
    # Hadamard the shit out of it
    for j in range(1, n):
        qc.h(qr1[j])
<<<<<<< HEAD

    qc.append(sup, qr1[0:2] + anc[0:1])
    qc.append(dia, qr1[0:2] + anc[0:1])
    qc.append(sub, qr1[0:2] + anc[0:1])
    qc.append(S.inverse(), qr1[:])
    qc.append(adder, qr2[:] + qr1[:])

=======
        
    qc.append(sup,qr2[0:2]+anc[0:1])
    qc.append(dia,qr2[0:2]+anc[0:1])
    qc.append(sub,qr2[0:2]+anc[0:1])
    qc.append(S.inverse(),qr1[:])
    qc.append(adder,qr2[:]+qr1[:])
    
>>>>>>> f3c9fc79
    for j in range(n):
        qc.swap(qr1[j], qr2[j])

    qc.swap(anc[0], anc[1])
<<<<<<< HEAD

    qc.append(adder.inverse(), qr2[:] + qr1[:])
    qc.append(S, qr1[:])
    qc.append(sub.inverse(), qr1[0:2] + anc[0:1])
    qc.append(dia.inverse(), qr1[0:2] + anc[0:1])
    qc.append(sup.inverse(), qr1[0:2] + anc[0:1])

=======
    
    qc.append(adder.inverse(),qr2[:]+qr1[:])
    qc.append(S,qr1[:])
    qc.append(sub.inverse(),qr2[0:2]+anc[0:1])
    qc.append(dia.inverse(),qr2[0:2]+anc[0:1])
    qc.append(sup.inverse(),qr2[0:2]+anc[0:1])
    
>>>>>>> f3c9fc79
    for j in range(1, n):
        qc.h(qr1[j])

    return qc


# The following function extracts QSVT angle sequences from the file 'QSP_angles.txt'
# It contains the angle sequences for x^(5k) for 0<k<21


def extract_angle_seq(file="QSP_angles.txt"):
    """
    Returns a list of angle sequences
    angle_seq[k] is the angle sequence of x**(5(k+1))
    """

    angle_seqs = []

    with open(file, "r") as file:
        lines = file.readlines()[1:]

        for line in lines:
            seq = list(map(float, line.strip().split()))
            angle_seqs.append(np.array(seq))
    return angle_seqs


# The following function implements QSVT on the block encoding provided by Block_encoding
# The full circuit is then simulated with the aer-simulator using Gaussian initial conditions.
# A post-selection procedure picks out the successfull runs and arranges the results in a vector


def Advection_QSVT(deg: int, taylor_cutoff: int, n: int, dt: float, c: float, shots=10**4, show_gate_count=False):
    """
    deg: number of time steps
    taylor_cutoff: the degree of the Taylor series used in the QSVT algorithm for the cosinus
    n: number of spatial qubits
    dt: time step
    c: advection coefficient
    shots: number of shots used in the aer-simulator
    show_gate_count: True or False according to whether gate counts should be printed

    The function implements QSVT for the function e^{ix} on Block_encoding(n,dt,nu)
    yielding a quantum circuit. The circuit is then measured in the computational basis.

    The circuit is initalized with normalized Gaussian initial conditions over
    [0,d=4] with N = 2**n uniformly distributed grid points.

    The circuit is simulated using the aer-simulator with shots = shots.

    A post-selection procedure picks out the successfull runs and arranges the results in
    a vector z.

    Returns x,z the spatial grid values and the simulated y values in z.
    """
    # Setting up the circuit
    qra = QuantumRegister(2)  # Ancilla register on 1 qubit used in QSVT
    qra2 = QuantumRegister(2)  # Ancilla register on 1 qubit used in Block_encoding
    qr1 = QuantumRegister(n)  # qr1 and qr2 are the same as in Block_encoding
    qr2 = QuantumRegister(n)

    cra = ClassicalRegister(2)
    cra2 = ClassicalRegister(2)
    cr1 = ClassicalRegister(n)
    cr2 = ClassicalRegister(n)
<<<<<<< HEAD

    qc = QuantumCircuit(qra, qra2, qr1, qr2, cra, cra2, cr1, cr2)
    #qc = QuantumCircuit(qra, qr1, qr2, cra, cr1, cr2)

    # Preparing the initial conditions
    N = 2**n
    d = 4  # spatial domain [0,d]
    dx = 4 / N
    x = np.linspace(0, d, N, endpoint=False)
    y = np.exp(-20 * (x - d / 3) ** 2)  # Gaussian initial conditions
    y = y / np.linalg.norm(y)  # normalized to be a unit vector
    qc.prepare_state(Statevector(y), qr2)

    U = Block_encoding(n, dt, c)  # Block encoding circuit

    U.draw(output='latex', filename='block.pdf')

    # TODO Set maxscale such that the output is rescaled
    # TODO
    (Phi_cos,_) = QSVT_cosinus(degree_cutoff=taylor_cutoff, max_scale=0.1, M_step=deg)  # Extracting the angle sequence
    (Phi_sin,_) = QSVT_sinus(degree_cutoff=taylor_cutoff + 2, max_scale=0.1, M_step=deg)  # Extracting the angle sequence

    # Applying the QSVT circuit
    qc.h(qra[:])
=======
    
    qc = QuantumCircuit(qra,qra0,qr1,qr2,cra,cra0,cr1,cr2)
    
    # Preparing the initial conditions 
    N = 2**n 
    d = 4                                             # spatial domain [0,d]
    dx = 4/N 
    x = np.linspace(0,d,N,endpoint = False)
    y = np.exp(-20*(x-d/3)**2)                        # Gaussian initial conditions 
    y = y/np.linalg.norm(y)                           # normalized to be a unit vector
    qc.prepare_state(Statevector(y),qr2)
    
    U = Block_encoding(n,dt,c)                       # Block encoding circuit 
    
    Phi = extract_angle_seq()[int(deg/5)-1]           # Extracting the angle sequence  
    
    # Applying the QSVT circuit 
    qc.h(qra[0])
>>>>>>> f3c9fc79
    s = 0
    for k in range(len(Phi_cos) - 1, -1, -1):
        qc.mcx(qr1[:], qra[0], ctrl_state=n * "0")
        qc.crz(2 * Phi_cos[k], qra[1], qra[0], ctrl_state="0")
        qc.crz(2 * Phi_sin[k+1], qra[1], qra[0], ctrl_state="1")
        qc.mcx(qr1[:], qra[0], ctrl_state=n * "0")

        if s == 0:
            qc.append(U, qra2[:] + qr1[:] + qr2[:])
            #qc.append(U, qr1[:] + qr2[:])
            s = 1
        else:
            if k != 0:
                qc.append(U.inverse(), qra2[:] + qr1[:] + qr2[:])
                #qc.append(U.inverse(), qr1[:] + qr2[:])
                s = 0
            else:
                qc.append(U.control(1), qra[0:1] + qra2[:] + qr1[:] + qr2[:])
                #qc.append(U.control(1), qra[0:1] + qr1[:] + qr2[:])

    
    qc.mcx(qr1[:], qra[0], ctrl_state=n * "0")
    qc.crz(2 * Phi_sin[0], qra[0], qra[1], ctrl_state="1")
    qc.mcx(qr1[:], qra[0], ctrl_state=n * "0")

    qc.p(-np.pi / 2, qra[0])
    qc.h(qra[:])
    
    qc.draw(output='latex', filename='circuit.pdf')

    # Measurements
    qc.measure(qra, cra)
    qc.measure(qra2, cra2)
    qc.measure(qr1, cr1)
    qc.measure(qr2, cr2)

    # Running the circuit
    sim = AerSimulator()
    qc_comp = transpile(qc, sim)
    res = sim.run(qc_comp, shots=shots).result()
    counts = res.get_counts(0)

    # Printing gate counts
    if show_gate_count:
        dict = qc_comp.count_ops()
        gate_1q = 0
        gate_2q = 0
        for key in dict:
            if key[0] == "c":
                gate_2q += dict[key]
            elif key != "measure":
                gate_1q += dict[key]

        print("1 qubit gates:", gate_1q)
        print("2 qubit gates:", gate_2q)
        print("Total:", gate_1q + gate_2q)

        print("Circuit depth after transpiling:", qc_comp.depth())

    # Postselection
    select = (n + 4) * "0"
    total = 0  # Tracks the number of successfull outcomes
    z = np.zeros(N)  # The results are encoded in z
    for key in counts:
        L = key.split()
        if L[1] + L[2] + L[3] == select:
            print(L)
            z[int(L[0], 2)] = np.sqrt(counts[key] / shots)  # By construction all amplitudes are positive real numbers
            total += counts[key]  # so this actually recovers them!
    success_rate = total / shots
    print("Success rate =", success_rate)
    return x, z


def Euler_advection(deg, n, dt, c):
    """
    deg: number of time steps
    n: N=2**n is the number of spatial grid points
    dt: time step
    nu: diffusion coefficient

    Returns x,y,w where x are the spatial grid points,
    y and z are the function values at x at time t=0 and t=deg*dt, respectively.
    """
    N = 2**n
    d = 4  # Domain [0,d]
    dx = d / N
    x = np.linspace(0, d, N, endpoint=False)

    b = (-1j * dt * c) / (2 * dx)
    B = b * np.diag(np.ones(N - 1), 1) - b * np.diag(np.ones(N - 1), -1)
    B[0][-1] = -1 * b
    B[-1][0] = 1 * b

    y = np.exp(-20 * (x - d / 3) ** 2)
    y = y / np.linalg.norm(y)

    e_iht = sp.linalg.expm(-1j * B * deg)

    w = np.matmul(e_iht, y)
    return x, y, w


def Compare_plots(deg=10, n=5, dt=0.1, c=0.02, shots=10**6):
    # Plots the initial distribution and the results of the classical and quantum simulations at t = deg*dt
    x, y, w = Euler_advection(deg, n, dt, c)
    x, z = Advection_QSVT(deg, 10, n, dt, c, shots=shots, show_gate_count=True)
    T = deg * dt
    plt.plot(x, y, x, w, x, z)
    # plt.legend(["Classical T=0", "Classical T=" + str(T), "Quantum T=" + str(T)])
    plt.legend(["Classical T=0", "Classical T=" + str(T)])
    plt.show()

<<<<<<< HEAD

Compare_plots(deg=50, n=6, dt=0.05, c=0.2, shots=10**6)
#qc = advection_block_encoding(2, 1, 1)
#print(qc.draw())

=======
def Visualize_matrix(n = 5, dt = 0.1, c = 0.02):
 
    U = Block_encoding(n,dt,c)                       # Block encoding circuit 
    U.draw(output='latex', filename='circuit.pdf')
     
    u = np.zeros(2**n)
    for j in range(2**n):
        b = (n+2)*'0' + f"{j:0{n}b}"#[::-1]
        state = Statevector.from_label(b).evolve(U).reverse_qargs()
        for i in range(0,2**n):
            index = (i+1)*2**(n+1) + (j+1)*2**(n+1) - 1
            u[i] = np.round(np.real(state[index]), decimals=3)
            #print(index)
        print(u)
        stateM = np.round(np.real(state), decimals=3)
        #print(stateM)

#Compare_plots(deg = 10,n = 6,dt = 0.05,c = 0.02, shots = 10**6)
Visualize_matrix(n = 2, dt = 0.05, c = 0.8)

>>>>>>> f3c9fc79
<|MERGE_RESOLUTION|>--- conflicted
+++ resolved
@@ -1,515 +1,441 @@
-import numpy as np
-import matplotlib.pyplot as plt
-from qiskit import QuantumCircuit, QuantumRegister, ClassicalRegister, transpile
-from qiskit.circuit.library import QFT, RYGate, RZGate, MCXGate, ModularAdderGate
-from qiskit.visualization import plot_histogram
-from qiskit.quantum_info import Statevector, partial_trace
-from qiskit_aer import AerSimulator
-from pyqsp import angle_sequence, response
-from pyqsp.poly import polynomial_generators, PolyTaylorSeries
-import scipy as sp
-#from pennylane.templates.state_preparations.mottonen import compute_theta, gray_code
-
-# The block encoding is built from three special gates: shift, a special 2 qubit gate prep and a modular adder
-
-"""
-The python package pyqsp allows you to generate new angle sequences: https://github.com/ichuang/pyqsp
-
-The sample code under "A guide within a guide" is the most efficient way to get started.
-However, for use in the QSVT algorithm, 'phiset' as output by the sample code: 
-
-(phiset, red_phiset, parity) = angle_sequence.QuantumSignalProcessingPhases(
-    poly,
-    method='sym_qsp',
-    chebyshev_basis=True)
-
-must be slightly modified. The function QSVT_format below implements the required
-modification. 
-"""
-
-
-def QSVT_format(phiset):
-    n = len(phiset) - 1
-    Phi = np.zeros(n)
-    Phi[1:n] = phiset[1:n] - np.pi / 2
-    Phi[0] = phiset[0] + phiset[-1] + ((n - 2) % 4) * np.pi / 2
-    # If you use output from the MATLAB package qsppack you have to replace (n-2) by (n-1) in the above formula!
-    return Phi
-
-
-def QSVT_cosinus(degree_cutoff: int, max_scale: float, M_step: int):
-    func = lambda x: max_scale * np.cos(M_step * x)
-
-    poly = PolyTaylorSeries().taylor_series(
-        func=func, degree=degree_cutoff, max_scale=max_scale, chebyshev_basis=True, cheb_samples=2 * degree_cutoff
-    )
-
-    angles, reduced_angles, parity = angle_sequence.QuantumSignalProcessingPhases(
-        poly, method="sym_qsp", chebyshev_basis=True
-    )
-
-    return QSVT_format(angles), poly
-
-
-def QSVT_sinus(degree_cutoff: int, max_scale: float, M_step: int):
-    func = lambda x: max_scale * np.sin(M_step * x)
-
-    poly = PolyTaylorSeries().taylor_series(
-        func=func, degree=degree_cutoff, max_scale=max_scale, chebyshev_basis=True, cheb_samples=2 * degree_cutoff
-    )
-
-    angles, reduced_angles, parity = angle_sequence.QuantumSignalProcessingPhases(
-        poly, method="sym_qsp", chebyshev_basis=True
-    )
-
-    return QSVT_format(angles), poly
-
-
-def Shift_gate(n):
-    """
-    n : number of qubits.
-
-    Returns a gate implementing the shift operation
-    |k> --> |k+1 (mod 2**n)> in the computational basis.
-    """
-    qc = QuantumCircuit(n, name="Shift")
-    for j in range(n - 1):
-        qc.mcx([k for k in range(n - 1 - j)], n - 1 - j)  # Using multi controlled NOT gates
-    qc.x(0)
-    return qc.to_gate()
-
-
-def Advection_prep(n, dt, c):
-    """
-    n: number of spatial qubits. N = 2**n is the number of spatial grid points.
-    dt: time step.
-    nu: diffusion coefficient.
-
-    Returns a 2 qubit gate state preparation gate implementing
-    |0> --> sqrt(nu*dt/dx**2)|0> + sqrt(1-2*nu*dt/dx**2)|1> + sqrt(nu*dt/dx**2) |2>
-    """
-<<<<<<< HEAD
-    d = 4  # The domain is fixed to be [0,4]
-    dx = d / 2**n
-    # a = 1-2*dt*nu/dx**2
-    b = dt * c / dx
-    if b > 0:
-        suptheta = np.arccos(np.sqrt(b) - 1)  # The rotation angle needed to prepare a using an RY gate
-        diatheta = 0  # np.arccos(np.sqrt(a)) + np.pi   # The rotation angle needed to prepare a using an RY gate
-        subtheta = np.arccos(-b) + np.pi  # The rotation angle needed to prepare a using an RY gate
-=======
-    d = 4                               # The domain is fixed to be [0,4]
-    dx = d/2**n                
-    #a = 1-2*dt*nu/dx**2
-    b = dt*c/dx
-    if b>0:
-        suptheta = np.arccos(np.sqrt(b) - 1)   # The rotation angle needed to prepare a using an RY gate  
-        diatheta = 0 #np.arccos(np.sqrt(a)) + np.pi   # The rotation angle needed to prepare a using an RY gate  
-        subtheta = -np.arccos(np.sqrt(b) - 1)   # The rotation angle needed to prepare a using an RY gate  
->>>>>>> f3c9fc79
-    else:
-        print("The chosen values n,dt,c are not admissible. Arrange that 1>c*dt/dx")
-        exit(1)
-
-<<<<<<< HEAD
-    sup = RYGate(-suptheta).control(2, ctrl_state="00")
-    dia = RYGate(0).control(2, ctrl_state="01")
-    sub = RYGate(subtheta).control(2, ctrl_state="10")
-
-    # qc.ry(suptheta, last-1)
-    # qc.cx(1, last-1)
-    # qc.ry(subtheta, last-1)
-    # qc.cx(2, last-1)
-    # qc.ry(suptheta, last-1)
-    # qc.cx(1, last-1)
-=======
-    sup = RYGate(np.pi/2).control(2, ctrl_state='00')
-    dia = RYGate(0).control(2, ctrl_state='01')
-    sub = RYGate(-np.pi/2).control(2, ctrl_state='10')
-        
-    #qc.ry(suptheta, last-1)
-    #qc.cx(1, last-1)           
-    #qc.ry(subtheta, last-1)
-    #qc.cx(2, last-1)           
-    #qc.ry(suptheta, last-1)
-    #qc.cx(1, last-1)           
->>>>>>> f3c9fc79
-    return [sup, dia, sub]
-
-
-#######
-
-# Advection block encoding following pennylane's implementation
-
-
-def UA(circ: QuantumCircuit, thetas, wire_map, control_wires, ancilla):
-    for theta, control_index in zip(thetas, control_wires):
-        circ.ry(2 * theta, ancilla)
-        circ.cx(wire_map[control_index], ancilla)
-
-
-def UB(circ: QuantumCircuit, wires_i, wires_j):
-    for i, j in zip(wires_i, wires_j):
-        circ.swap(i, j)
-
-
-def A_matrix(n: int) -> np.ndarray:
-    N = 2**n
-    A = np.zeros((N, N))
-    A += np.diag(np.ones(N - 1), k=1)
-    A -= np.diag(np.ones(N - 1), k=-1)
-    A[0, -1] = -1
-    A[-1, 0] = 1
-    return A
-
-
-def rotation_angles(A: np.ndarray):
-    alphas = np.arccos(A).flatten()
-    return compute_theta(alphas)
-
-
-def advection_block_encoding(n, dt, c):
-    A = A_matrix(n)
-    thetas = rotation_angles(A)
-    s = int(np.log2(A.shape[0]))
-
-    qr1 = QuantumRegister(s, name="Q1")
-    qr2 = QuantumRegister(s, name="Q2")
-    ancilla = QuantumRegister(1, name="anc")
-
-    cr1 = ClassicalRegister(s, name="c1")
-    cr2 = ClassicalRegister(s, name="c2")
-    c_ancilla = ClassicalRegister(1, name="anc_c")
-
-    qc = QuantumCircuit(ancilla, qr1, qr2, c_ancilla, cr1, cr2, name="U")
-
-    code = gray_code(2 * np.log2(len(A)))
-    n_selections = len(code)
-    control_wires = [int(np.log2(int(code[i], 2) ^ int(code[(i + 1) % n_selections], 2))) for i in range(n_selections)]
-    qr1_map = [qr1[i] for i in range(s)]
-    cr1_map = [cr1[i] for i in range(s)]
-    qr2_map = [qr2[i] for i in range(s)]
-    total_map = qr1_map + qr2_map
-
-    wire_map = {control_index: wire for control_index, wire in enumerate(total_map)}
-
-    qc.h(qr1_map)
-    UA(qc, thetas, wire_map, control_wires, ancilla[0])
-    UB(qc, qr1_map, qr2_map)
-    qc.h(qr1_map)
-
-    qc.measure([ancilla[0]] + qr1_map, [c_ancilla[0]] + cr1_map)
-
-    return qc
-
-def Block_encoding(n, dt, c):
-    """
-    n : number of spatial qubits
-    dt : timestep
-    c : advection coefficent.
-
-    """
-    # Setting up the circuit
-    anc = QuantumRegister(2, name="anc")
-    qr1 = QuantumRegister(n, name="Q1")
-    qr2 = QuantumRegister(n, name="Q2")
-    qc = QuantumCircuit(anc, qr1, qr2, name="U_diff")
-
-    # Preparing the needed gates
-    [sup, dia, sub] = Advection_prep(n, dt, c)
-    S = Shift_gate(n)
-    adder = ModularAdderGate(n)
-
-    # Constructing the circuit
-    # Hadamard the shit out of it
-    for j in range(1, n):
-        qc.h(qr1[j])
-<<<<<<< HEAD
-
-    qc.append(sup, qr1[0:2] + anc[0:1])
-    qc.append(dia, qr1[0:2] + anc[0:1])
-    qc.append(sub, qr1[0:2] + anc[0:1])
-    qc.append(S.inverse(), qr1[:])
-    qc.append(adder, qr2[:] + qr1[:])
-
-=======
-        
-    qc.append(sup,qr2[0:2]+anc[0:1])
-    qc.append(dia,qr2[0:2]+anc[0:1])
-    qc.append(sub,qr2[0:2]+anc[0:1])
-    qc.append(S.inverse(),qr1[:])
-    qc.append(adder,qr2[:]+qr1[:])
-    
->>>>>>> f3c9fc79
-    for j in range(n):
-        qc.swap(qr1[j], qr2[j])
-
-    qc.swap(anc[0], anc[1])
-<<<<<<< HEAD
-
-    qc.append(adder.inverse(), qr2[:] + qr1[:])
-    qc.append(S, qr1[:])
-    qc.append(sub.inverse(), qr1[0:2] + anc[0:1])
-    qc.append(dia.inverse(), qr1[0:2] + anc[0:1])
-    qc.append(sup.inverse(), qr1[0:2] + anc[0:1])
-
-=======
-    
-    qc.append(adder.inverse(),qr2[:]+qr1[:])
-    qc.append(S,qr1[:])
-    qc.append(sub.inverse(),qr2[0:2]+anc[0:1])
-    qc.append(dia.inverse(),qr2[0:2]+anc[0:1])
-    qc.append(sup.inverse(),qr2[0:2]+anc[0:1])
-    
->>>>>>> f3c9fc79
-    for j in range(1, n):
-        qc.h(qr1[j])
-
-    return qc
-
-
-# The following function extracts QSVT angle sequences from the file 'QSP_angles.txt'
-# It contains the angle sequences for x^(5k) for 0<k<21
-
-
-def extract_angle_seq(file="QSP_angles.txt"):
-    """
-    Returns a list of angle sequences
-    angle_seq[k] is the angle sequence of x**(5(k+1))
-    """
-
-    angle_seqs = []
-
-    with open(file, "r") as file:
-        lines = file.readlines()[1:]
-
-        for line in lines:
-            seq = list(map(float, line.strip().split()))
-            angle_seqs.append(np.array(seq))
-    return angle_seqs
-
-
-# The following function implements QSVT on the block encoding provided by Block_encoding
-# The full circuit is then simulated with the aer-simulator using Gaussian initial conditions.
-# A post-selection procedure picks out the successfull runs and arranges the results in a vector
-
-
-def Advection_QSVT(deg: int, taylor_cutoff: int, n: int, dt: float, c: float, shots=10**4, show_gate_count=False):
-    """
-    deg: number of time steps
-    taylor_cutoff: the degree of the Taylor series used in the QSVT algorithm for the cosinus
-    n: number of spatial qubits
-    dt: time step
-    c: advection coefficient
-    shots: number of shots used in the aer-simulator
-    show_gate_count: True or False according to whether gate counts should be printed
-
-    The function implements QSVT for the function e^{ix} on Block_encoding(n,dt,nu)
-    yielding a quantum circuit. The circuit is then measured in the computational basis.
-
-    The circuit is initalized with normalized Gaussian initial conditions over
-    [0,d=4] with N = 2**n uniformly distributed grid points.
-
-    The circuit is simulated using the aer-simulator with shots = shots.
-
-    A post-selection procedure picks out the successfull runs and arranges the results in
-    a vector z.
-
-    Returns x,z the spatial grid values and the simulated y values in z.
-    """
-    # Setting up the circuit
-    qra = QuantumRegister(2)  # Ancilla register on 1 qubit used in QSVT
-    qra2 = QuantumRegister(2)  # Ancilla register on 1 qubit used in Block_encoding
-    qr1 = QuantumRegister(n)  # qr1 and qr2 are the same as in Block_encoding
-    qr2 = QuantumRegister(n)
-
-    cra = ClassicalRegister(2)
-    cra2 = ClassicalRegister(2)
-    cr1 = ClassicalRegister(n)
-    cr2 = ClassicalRegister(n)
-<<<<<<< HEAD
-
-    qc = QuantumCircuit(qra, qra2, qr1, qr2, cra, cra2, cr1, cr2)
-    #qc = QuantumCircuit(qra, qr1, qr2, cra, cr1, cr2)
-
-    # Preparing the initial conditions
-    N = 2**n
-    d = 4  # spatial domain [0,d]
-    dx = 4 / N
-    x = np.linspace(0, d, N, endpoint=False)
-    y = np.exp(-20 * (x - d / 3) ** 2)  # Gaussian initial conditions
-    y = y / np.linalg.norm(y)  # normalized to be a unit vector
-    qc.prepare_state(Statevector(y), qr2)
-
-    U = Block_encoding(n, dt, c)  # Block encoding circuit
-
-    U.draw(output='latex', filename='block.pdf')
-
-    # TODO Set maxscale such that the output is rescaled
-    # TODO
-    (Phi_cos,_) = QSVT_cosinus(degree_cutoff=taylor_cutoff, max_scale=0.1, M_step=deg)  # Extracting the angle sequence
-    (Phi_sin,_) = QSVT_sinus(degree_cutoff=taylor_cutoff + 2, max_scale=0.1, M_step=deg)  # Extracting the angle sequence
-
-    # Applying the QSVT circuit
-    qc.h(qra[:])
-=======
-    
-    qc = QuantumCircuit(qra,qra0,qr1,qr2,cra,cra0,cr1,cr2)
-    
-    # Preparing the initial conditions 
-    N = 2**n 
-    d = 4                                             # spatial domain [0,d]
-    dx = 4/N 
-    x = np.linspace(0,d,N,endpoint = False)
-    y = np.exp(-20*(x-d/3)**2)                        # Gaussian initial conditions 
-    y = y/np.linalg.norm(y)                           # normalized to be a unit vector
-    qc.prepare_state(Statevector(y),qr2)
-    
-    U = Block_encoding(n,dt,c)                       # Block encoding circuit 
-    
-    Phi = extract_angle_seq()[int(deg/5)-1]           # Extracting the angle sequence  
-    
-    # Applying the QSVT circuit 
-    qc.h(qra[0])
->>>>>>> f3c9fc79
-    s = 0
-    for k in range(len(Phi_cos) - 1, -1, -1):
-        qc.mcx(qr1[:], qra[0], ctrl_state=n * "0")
-        qc.crz(2 * Phi_cos[k], qra[1], qra[0], ctrl_state="0")
-        qc.crz(2 * Phi_sin[k+1], qra[1], qra[0], ctrl_state="1")
-        qc.mcx(qr1[:], qra[0], ctrl_state=n * "0")
-
-        if s == 0:
-            qc.append(U, qra2[:] + qr1[:] + qr2[:])
-            #qc.append(U, qr1[:] + qr2[:])
-            s = 1
-        else:
-            if k != 0:
-                qc.append(U.inverse(), qra2[:] + qr1[:] + qr2[:])
-                #qc.append(U.inverse(), qr1[:] + qr2[:])
-                s = 0
-            else:
-                qc.append(U.control(1), qra[0:1] + qra2[:] + qr1[:] + qr2[:])
-                #qc.append(U.control(1), qra[0:1] + qr1[:] + qr2[:])
-
-    
-    qc.mcx(qr1[:], qra[0], ctrl_state=n * "0")
-    qc.crz(2 * Phi_sin[0], qra[0], qra[1], ctrl_state="1")
-    qc.mcx(qr1[:], qra[0], ctrl_state=n * "0")
-
-    qc.p(-np.pi / 2, qra[0])
-    qc.h(qra[:])
-    
-    qc.draw(output='latex', filename='circuit.pdf')
-
-    # Measurements
-    qc.measure(qra, cra)
-    qc.measure(qra2, cra2)
-    qc.measure(qr1, cr1)
-    qc.measure(qr2, cr2)
-
-    # Running the circuit
-    sim = AerSimulator()
-    qc_comp = transpile(qc, sim)
-    res = sim.run(qc_comp, shots=shots).result()
-    counts = res.get_counts(0)
-
-    # Printing gate counts
-    if show_gate_count:
-        dict = qc_comp.count_ops()
-        gate_1q = 0
-        gate_2q = 0
-        for key in dict:
-            if key[0] == "c":
-                gate_2q += dict[key]
-            elif key != "measure":
-                gate_1q += dict[key]
-
-        print("1 qubit gates:", gate_1q)
-        print("2 qubit gates:", gate_2q)
-        print("Total:", gate_1q + gate_2q)
-
-        print("Circuit depth after transpiling:", qc_comp.depth())
-
-    # Postselection
-    select = (n + 4) * "0"
-    total = 0  # Tracks the number of successfull outcomes
-    z = np.zeros(N)  # The results are encoded in z
-    for key in counts:
-        L = key.split()
-        if L[1] + L[2] + L[3] == select:
-            print(L)
-            z[int(L[0], 2)] = np.sqrt(counts[key] / shots)  # By construction all amplitudes are positive real numbers
-            total += counts[key]  # so this actually recovers them!
-    success_rate = total / shots
-    print("Success rate =", success_rate)
-    return x, z
-
-
-def Euler_advection(deg, n, dt, c):
-    """
-    deg: number of time steps
-    n: N=2**n is the number of spatial grid points
-    dt: time step
-    nu: diffusion coefficient
-
-    Returns x,y,w where x are the spatial grid points,
-    y and z are the function values at x at time t=0 and t=deg*dt, respectively.
-    """
-    N = 2**n
-    d = 4  # Domain [0,d]
-    dx = d / N
-    x = np.linspace(0, d, N, endpoint=False)
-
-    b = (-1j * dt * c) / (2 * dx)
-    B = b * np.diag(np.ones(N - 1), 1) - b * np.diag(np.ones(N - 1), -1)
-    B[0][-1] = -1 * b
-    B[-1][0] = 1 * b
-
-    y = np.exp(-20 * (x - d / 3) ** 2)
-    y = y / np.linalg.norm(y)
-
-    e_iht = sp.linalg.expm(-1j * B * deg)
-
-    w = np.matmul(e_iht, y)
-    return x, y, w
-
-
-def Compare_plots(deg=10, n=5, dt=0.1, c=0.02, shots=10**6):
-    # Plots the initial distribution and the results of the classical and quantum simulations at t = deg*dt
-    x, y, w = Euler_advection(deg, n, dt, c)
-    x, z = Advection_QSVT(deg, 10, n, dt, c, shots=shots, show_gate_count=True)
-    T = deg * dt
-    plt.plot(x, y, x, w, x, z)
-    # plt.legend(["Classical T=0", "Classical T=" + str(T), "Quantum T=" + str(T)])
-    plt.legend(["Classical T=0", "Classical T=" + str(T)])
-    plt.show()
-
-<<<<<<< HEAD
-
-Compare_plots(deg=50, n=6, dt=0.05, c=0.2, shots=10**6)
-#qc = advection_block_encoding(2, 1, 1)
-#print(qc.draw())
-
-=======
-def Visualize_matrix(n = 5, dt = 0.1, c = 0.02):
- 
-    U = Block_encoding(n,dt,c)                       # Block encoding circuit 
-    U.draw(output='latex', filename='circuit.pdf')
-     
-    u = np.zeros(2**n)
-    for j in range(2**n):
-        b = (n+2)*'0' + f"{j:0{n}b}"#[::-1]
-        state = Statevector.from_label(b).evolve(U).reverse_qargs()
-        for i in range(0,2**n):
-            index = (i+1)*2**(n+1) + (j+1)*2**(n+1) - 1
-            u[i] = np.round(np.real(state[index]), decimals=3)
-            #print(index)
-        print(u)
-        stateM = np.round(np.real(state), decimals=3)
-        #print(stateM)
-
-#Compare_plots(deg = 10,n = 6,dt = 0.05,c = 0.02, shots = 10**6)
-Visualize_matrix(n = 2, dt = 0.05, c = 0.8)
-
->>>>>>> f3c9fc79
+import numpy as np
+import matplotlib.pyplot as plt
+from qiskit import QuantumCircuit, QuantumRegister, ClassicalRegister, transpile
+from qiskit.circuit.library import QFT, RYGate, RZGate, MCXGate, ModularAdderGate
+from qiskit.visualization import plot_histogram
+from qiskit.quantum_info import Statevector, partial_trace
+from qiskit_aer import AerSimulator
+from pyqsp import angle_sequence, response
+from pyqsp.poly import polynomial_generators, PolyTaylorSeries
+import scipy as sp
+#from pennylane.templates.state_preparations.mottonen import compute_theta, gray_code
+
+# The block encoding is built from three special gates: shift, a special 2 qubit gate prep and a modular adder
+
+"""
+The python package pyqsp allows you to generate new angle sequences: https://github.com/ichuang/pyqsp
+
+The sample code under "A guide within a guide" is the most efficient way to get started.
+However, for use in the QSVT algorithm, 'phiset' as output by the sample code: 
+
+(phiset, red_phiset, parity) = angle_sequence.QuantumSignalProcessingPhases(
+    poly,
+    method='sym_qsp',
+    chebyshev_basis=True)
+
+must be slightly modified. The function QSVT_format below implements the required
+modification. 
+"""
+
+
+def QSVT_format(phiset):
+    n = len(phiset) - 1
+    Phi = np.zeros(n)
+    Phi[1:n] = phiset[1:n] - np.pi / 2
+    Phi[0] = phiset[0] + phiset[-1] + ((n - 2) % 4) * np.pi / 2
+    # If you use output from the MATLAB package qsppack you have to replace (n-2) by (n-1) in the above formula!
+    return Phi
+
+
+def QSVT_cosinus(degree_cutoff: int, max_scale: float, M_step: int):
+    func = lambda x: max_scale * np.cos(M_step * x)
+
+    poly = PolyTaylorSeries().taylor_series(
+        func=func, degree=degree_cutoff, max_scale=max_scale, chebyshev_basis=True, cheb_samples=2 * degree_cutoff
+    )
+
+    angles, reduced_angles, parity = angle_sequence.QuantumSignalProcessingPhases(
+        poly, method="sym_qsp", chebyshev_basis=True
+    )
+
+    return QSVT_format(angles), poly
+
+
+def QSVT_sinus(degree_cutoff: int, max_scale: float, M_step: int):
+    func = lambda x: max_scale * np.sin(M_step * x)
+
+    poly = PolyTaylorSeries().taylor_series(
+        func=func, degree=degree_cutoff, max_scale=max_scale, chebyshev_basis=True, cheb_samples=2 * degree_cutoff
+    )
+
+    angles, reduced_angles, parity = angle_sequence.QuantumSignalProcessingPhases(
+        poly, method="sym_qsp", chebyshev_basis=True
+    )
+
+    return QSVT_format(angles), poly
+
+
+def Shift_gate(n):
+    """
+    n : number of qubits.
+
+    Returns a gate implementing the shift operation
+    |k> --> |k+1 (mod 2**n)> in the computational basis.
+    """
+    qc = QuantumCircuit(n, name="Shift")
+    for j in range(n - 1):
+        qc.mcx([k for k in range(n - 1 - j)], n - 1 - j)  # Using multi controlled NOT gates
+    qc.x(0)
+    return qc.to_gate()
+
+
+def Advection_prep(n, dt, c):
+    """
+    n: number of spatial qubits. N = 2**n is the number of spatial grid points.
+    dt: time step.
+    nu: diffusion coefficient.
+
+    Returns a 2 qubit gate state preparation gate implementing
+    |0> --> sqrt(nu*dt/dx**2)|0> + sqrt(1-2*nu*dt/dx**2)|1> + sqrt(nu*dt/dx**2) |2>
+    """
+    d = 4  # The domain is fixed to be [0,4]
+    dx = d / 2**n
+    # a = 1-2*dt*nu/dx**2
+    b = dt * c / dx
+    if b > 0:
+        suptheta = np.arccos(np.sqrt(b) - 1)  # The rotation angle needed to prepare a using an RY gate
+        diatheta = 0  # np.arccos(np.sqrt(a)) + np.pi   # The rotation angle needed to prepare a using an RY gate
+        subtheta = np.arccos(-b) + np.pi  # The rotation angle needed to prepare a using an RY gate
+    else:
+        print("The chosen values n,dt,c are not admissible. Arrange that 1>c*dt/dx")
+        exit(1)
+
+    sup = RYGate(-suptheta).control(2, ctrl_state="00")
+    dia = RYGate(0).control(2, ctrl_state="01")
+    sub = RYGate(subtheta).control(2, ctrl_state="10")
+
+    # qc.ry(suptheta, last-1)
+    # qc.cx(1, last-1)
+    # qc.ry(subtheta, last-1)
+    # qc.cx(2, last-1)
+    # qc.ry(suptheta, last-1)
+    # qc.cx(1, last-1)
+    return [sup, dia, sub]
+
+
+#######
+
+# Advection block encoding following pennylane's implementation
+
+
+def UA(circ: QuantumCircuit, thetas, wire_map, control_wires, ancilla):
+    for theta, control_index in zip(thetas, control_wires):
+        circ.ry(2 * theta, ancilla)
+        circ.cx(wire_map[control_index], ancilla)
+
+
+def UB(circ: QuantumCircuit, wires_i, wires_j):
+    for i, j in zip(wires_i, wires_j):
+        circ.swap(i, j)
+
+
+def A_matrix(n: int) -> np.ndarray:
+    N = 2**n
+    A = np.zeros((N, N))
+    A += np.diag(np.ones(N - 1), k=1)
+    A -= np.diag(np.ones(N - 1), k=-1)
+    A[0, -1] = -1
+    A[-1, 0] = 1
+    return A
+
+
+def rotation_angles(A: np.ndarray):
+    alphas = np.arccos(A).flatten()
+    return compute_theta(alphas)
+
+
+def advection_block_encoding(n, dt, c):
+    A = A_matrix(n)
+    thetas = rotation_angles(A)
+    s = int(np.log2(A.shape[0]))
+
+    qr1 = QuantumRegister(s, name="Q1")
+    qr2 = QuantumRegister(s, name="Q2")
+    ancilla = QuantumRegister(1, name="anc")
+
+    cr1 = ClassicalRegister(s, name="c1")
+    cr2 = ClassicalRegister(s, name="c2")
+    c_ancilla = ClassicalRegister(1, name="anc_c")
+
+    qc = QuantumCircuit(ancilla, qr1, qr2, c_ancilla, cr1, cr2, name="U")
+
+    code = gray_code(2 * np.log2(len(A)))
+    n_selections = len(code)
+    control_wires = [int(np.log2(int(code[i], 2) ^ int(code[(i + 1) % n_selections], 2))) for i in range(n_selections)]
+    qr1_map = [qr1[i] for i in range(s)]
+    cr1_map = [cr1[i] for i in range(s)]
+    qr2_map = [qr2[i] for i in range(s)]
+    total_map = qr1_map + qr2_map
+
+    wire_map = {control_index: wire for control_index, wire in enumerate(total_map)}
+
+    qc.h(qr1_map)
+    UA(qc, thetas, wire_map, control_wires, ancilla[0])
+    UB(qc, qr1_map, qr2_map)
+    qc.h(qr1_map)
+
+    qc.measure([ancilla[0]] + qr1_map, [c_ancilla[0]] + cr1_map)
+
+    return qc
+
+def Block_encoding(n, dt, c):
+    """
+    n : number of spatial qubits
+    dt : timestep
+    c : advection coefficent.
+
+    """
+    # Setting up the circuit
+    anc = QuantumRegister(2, name="anc")
+    qr1 = QuantumRegister(n, name="Q1")
+    qr2 = QuantumRegister(n, name="Q2")
+    qc = QuantumCircuit(anc, qr1, qr2, name="U_diff")
+
+    # Preparing the needed gates
+    [sup, dia, sub] = Advection_prep(n, dt, c)
+    S = Shift_gate(n)
+    adder = ModularAdderGate(n)
+
+    # Constructing the circuit
+    # Hadamard the shit out of it
+    for j in range(1, n):
+        qc.h(qr1[j])
+
+    qc.append(sup, qr1[0:2] + anc[0:1])
+    qc.append(dia, qr1[0:2] + anc[0:1])
+    qc.append(sub, qr1[0:2] + anc[0:1])
+    qc.append(S.inverse(), qr1[:])
+    qc.append(adder, qr2[:] + qr1[:])
+
+    for j in range(n):
+        qc.swap(qr1[j], qr2[j])
+
+    qc.swap(anc[0], anc[1])
+
+    qc.append(adder.inverse(), qr2[:] + qr1[:])
+    qc.append(S, qr1[:])
+    qc.append(sub.inverse(), qr1[0:2] + anc[0:1])
+    qc.append(dia.inverse(), qr1[0:2] + anc[0:1])
+    qc.append(sup.inverse(), qr1[0:2] + anc[0:1])
+
+    for j in range(1, n):
+        qc.h(qr1[j])
+
+    return qc
+
+
+# The following function extracts QSVT angle sequences from the file 'QSP_angles.txt'
+# It contains the angle sequences for x^(5k) for 0<k<21
+
+
+def extract_angle_seq(file="QSP_angles.txt"):
+    """
+    Returns a list of angle sequences
+    angle_seq[k] is the angle sequence of x**(5(k+1))
+    """
+
+    angle_seqs = []
+
+    with open(file, "r") as file:
+        lines = file.readlines()[1:]
+
+        for line in lines:
+            seq = list(map(float, line.strip().split()))
+            angle_seqs.append(np.array(seq))
+    return angle_seqs
+
+
+# The following function implements QSVT on the block encoding provided by Block_encoding
+# The full circuit is then simulated with the aer-simulator using Gaussian initial conditions.
+# A post-selection procedure picks out the successfull runs and arranges the results in a vector
+
+
+def Advection_QSVT(deg: int, taylor_cutoff: int, n: int, dt: float, c: float, shots=10**4, show_gate_count=False):
+    """
+    deg: number of time steps
+    taylor_cutoff: the degree of the Taylor series used in the QSVT algorithm for the cosinus
+    n: number of spatial qubits
+    dt: time step
+    c: advection coefficient
+    shots: number of shots used in the aer-simulator
+    show_gate_count: True or False according to whether gate counts should be printed
+
+    The function implements QSVT for the function e^{ix} on Block_encoding(n,dt,nu)
+    yielding a quantum circuit. The circuit is then measured in the computational basis.
+
+    The circuit is initalized with normalized Gaussian initial conditions over
+    [0,d=4] with N = 2**n uniformly distributed grid points.
+
+    The circuit is simulated using the aer-simulator with shots = shots.
+
+    A post-selection procedure picks out the successfull runs and arranges the results in
+    a vector z.
+
+    Returns x,z the spatial grid values and the simulated y values in z.
+    """
+    # Setting up the circuit
+    qra = QuantumRegister(2)  # Ancilla register on 1 qubit used in QSVT
+    qra2 = QuantumRegister(2)  # Ancilla register on 1 qubit used in Block_encoding
+    qr1 = QuantumRegister(n)  # qr1 and qr2 are the same as in Block_encoding
+    qr2 = QuantumRegister(n)
+
+    cra = ClassicalRegister(2)
+    cra2 = ClassicalRegister(2)
+    cr1 = ClassicalRegister(n)
+    cr2 = ClassicalRegister(n)
+
+    qc = QuantumCircuit(qra, qra2, qr1, qr2, cra, cra2, cr1, cr2)
+    #qc = QuantumCircuit(qra, qr1, qr2, cra, cr1, cr2)
+
+    # Preparing the initial conditions
+    N = 2**n
+    d = 4  # spatial domain [0,d]
+    dx = 4 / N
+    x = np.linspace(0, d, N, endpoint=False)
+    y = np.exp(-20 * (x - d / 3) ** 2)  # Gaussian initial conditions
+    y = y / np.linalg.norm(y)  # normalized to be a unit vector
+    qc.prepare_state(Statevector(y), qr2)
+
+    U = Block_encoding(n, dt, c)  # Block encoding circuit
+
+    U.draw(output='latex', filename='block.pdf')
+
+    # TODO Set maxscale such that the output is rescaled
+    # TODO
+    (Phi_cos,_) = QSVT_cosinus(degree_cutoff=taylor_cutoff, max_scale=0.1, M_step=deg)  # Extracting the angle sequence
+    (Phi_sin,_) = QSVT_sinus(degree_cutoff=taylor_cutoff + 2, max_scale=0.1, M_step=deg)  # Extracting the angle sequence
+
+    # Applying the QSVT circuit
+    qc.h(qra[:])
+    s = 0
+    for k in range(len(Phi_cos) - 1, -1, -1):
+        qc.mcx(qr1[:], qra[0], ctrl_state=n * "0")
+        qc.crz(2 * Phi_cos[k], qra[1], qra[0], ctrl_state="0")
+        qc.crz(2 * Phi_sin[k+1], qra[1], qra[0], ctrl_state="1")
+        qc.mcx(qr1[:], qra[0], ctrl_state=n * "0")
+
+        if s == 0:
+            qc.append(U, qra2[:] + qr1[:] + qr2[:])
+            #qc.append(U, qr1[:] + qr2[:])
+            s = 1
+        else:
+            if k != 0:
+                qc.append(U.inverse(), qra2[:] + qr1[:] + qr2[:])
+                #qc.append(U.inverse(), qr1[:] + qr2[:])
+                s = 0
+            else:
+                qc.append(U.control(1), qra[0:1] + qra2[:] + qr1[:] + qr2[:])
+                #qc.append(U.control(1), qra[0:1] + qr1[:] + qr2[:])
+
+    
+    qc.mcx(qr1[:], qra[0], ctrl_state=n * "0")
+    qc.crz(2 * Phi_sin[0], qra[0], qra[1], ctrl_state="1")
+    qc.mcx(qr1[:], qra[0], ctrl_state=n * "0")
+
+    qc.p(-np.pi / 2, qra[0])
+    qc.h(qra[:])
+    
+    qc.draw(output='latex', filename='circuit.pdf')
+
+    # Measurements
+    qc.measure(qra, cra)
+    qc.measure(qra2, cra2)
+    qc.measure(qr1, cr1)
+    qc.measure(qr2, cr2)
+
+    # Running the circuit
+    sim = AerSimulator()
+    qc_comp = transpile(qc, sim)
+    res = sim.run(qc_comp, shots=shots).result()
+    counts = res.get_counts(0)
+
+    # Printing gate counts
+    if show_gate_count:
+        dict = qc_comp.count_ops()
+        gate_1q = 0
+        gate_2q = 0
+        for key in dict:
+            if key[0] == "c":
+                gate_2q += dict[key]
+            elif key != "measure":
+                gate_1q += dict[key]
+
+        print("1 qubit gates:", gate_1q)
+        print("2 qubit gates:", gate_2q)
+        print("Total:", gate_1q + gate_2q)
+
+        print("Circuit depth after transpiling:", qc_comp.depth())
+
+    # Postselection
+    select = (n + 4) * "0"
+    total = 0  # Tracks the number of successfull outcomes
+    z = np.zeros(N)  # The results are encoded in z
+    for key in counts:
+        L = key.split()
+        if L[1] + L[2] + L[3] == select:
+            print(L)
+            z[int(L[0], 2)] = np.sqrt(counts[key] / shots)  # By construction all amplitudes are positive real numbers
+            total += counts[key]  # so this actually recovers them!
+    success_rate = total / shots
+    print("Success rate =", success_rate)
+    return x, z
+
+
+def Euler_advection(deg, n, dt, c):
+    """
+    deg: number of time steps
+    n: N=2**n is the number of spatial grid points
+    dt: time step
+    nu: diffusion coefficient
+
+    Returns x,y,w where x are the spatial grid points,
+    y and z are the function values at x at time t=0 and t=deg*dt, respectively.
+    """
+    N = 2**n
+    d = 4  # Domain [0,d]
+    dx = d / N
+    x = np.linspace(0, d, N, endpoint=False)
+
+    b = (-1j * dt * c) / (2 * dx)
+    B = b * np.diag(np.ones(N - 1), 1) - b * np.diag(np.ones(N - 1), -1)
+    B[0][-1] = -1 * b
+    B[-1][0] = 1 * b
+
+    y = np.exp(-20 * (x - d / 3) ** 2)
+    y = y / np.linalg.norm(y)
+
+    e_iht = sp.linalg.expm(-1j * B * deg)
+
+    w = np.matmul(e_iht, y)
+    return x, y, w
+
+
+def Compare_plots(deg=10, n=5, dt=0.1, c=0.02, shots=10**6):
+    # Plots the initial distribution and the results of the classical and quantum simulations at t = deg*dt
+    x, y, w = Euler_advection(deg, n, dt, c)
+    x, z = Advection_QSVT(deg, 10, n, dt, c, shots=shots, show_gate_count=True)
+    T = deg * dt
+    plt.plot(x, y, x, w, x, z)
+    # plt.legend(["Classical T=0", "Classical T=" + str(T), "Quantum T=" + str(T)])
+    plt.legend(["Classical T=0", "Classical T=" + str(T)])
+    plt.show()
+
+def Visualize_matrix(n = 5, dt = 0.1, c = 0.02):
+ 
+    U = Block_encoding(n,dt,c)                       # Block encoding circuit 
+    U.draw(output='latex', filename='circuit.pdf')
+     
+    u = np.zeros(2**n)
+    for j in range(2**n):
+        b = (n+2)*'0' + f"{j:0{n}b}"#[::-1]
+        state = Statevector.from_label(b).evolve(U).reverse_qargs()
+        for i in range(0,2**n):
+            index = (i+1)*2**(n+1) + (j+1)*2**(n+1) - 1
+            u[i] = np.round(np.real(state[index]), decimals=3)
+            #print(index)
+        print(u)
+        stateM = np.round(np.real(state), decimals=3)
+        #print(stateM)
+
+#Compare_plots(deg = 10,n = 6,dt = 0.05,c = 0.02, shots = 10**6)
+Visualize_matrix(n = 2, dt = 0.05, c = 0.8)